# Vivian's Revenge Trading Scaffold

This repository contains a modular, safety-first scaffold for building automated trading
workflows. The system is intentionally dry-run by default and splits responsibilities
into dedicated modules for scraping, normalization, signal generation, risk filtering,
and execution.

## Features

- **Scrapers**: `scrapers/` fetches market data with caching, retry/backoff, robots.txt
<<<<<<< HEAD
  compliance, and rate limiting.
=======
  compliance, and rate limiting. Configure scraper `base_url` values with the full API
  root (including any path segments) and a trailing slash, for example
  `https://example.com/api/`, so endpoints join as relative paths while robots.txt is
  checked against `/endpoint/`.
>>>>>>> 0329c406
- **Normalizers**: `normalizers/` standardizes raw payloads into clean OHLC structures.
- **Signals**: `signals/` houses momentum-based signal calculation utilities.
- **Risk**: `risk/` enforces configurable position, notional, and trade-count limits.
- **Executor**: `executor/mock.py` simulates fills while writing JSONL audit logs.
  `executor/live.py` introduces strict gating for any real execution.
<<<<<<< HEAD
- **CLI**: `cli/main.py` orchestrates an end-to-end mock pipeline.
=======
- **CLI**: `cli/main.py` orchestrates an end-to-end mock pipeline and emits JSON
  summaries covering the strategy spec, dry-run result, and live-execution
  gating requirements.
>>>>>>> 0329c406
- **Tests**: `tests/` includes unit coverage for each subsystem plus a smoke test for the
  pipeline.

## Requirements

- Python 3.10+
- Dependencies listed in `requirements.txt` or installable via the `pyproject.toml`.

<<<<<<< HEAD
## Installation

```bash
python -m venv .venv
source .venv/bin/activate
pip install -r requirements.txt
```

## Quick Orientation

- **Workflow**: The CLI drives the process end-to-end: scrape → normalize → signal →
  risk check → mock execution.
- **Data**: In the absence of a `DATA_API_KEY`, the CLI automatically falls back to
  a bundled sample dataset so you can experiment without credentials.
- **Extensibility**: Swap out any module (e.g., replace the scraper or signal) by
  editing the dedicated package and running the tests.
=======
## Quickstart

Clone the repository, set up a virtual environment, install dependencies, and run
the mock pipeline end-to-end.

```bash
git clone https://github.com/your-org/vivian-s-revenge.git
cd vivian-s-revenge
python -m venv .venv
source .venv/bin/activate
pip install -r requirements.txt
python -m cli.main SPY --data-dir .vivian_data
```

The command above runs the entire flow in mock mode, caching any downloaded market
data, generating signals, enforcing risk rules, and writing audit logs to
`audit_logs.jsonl` by default.

## Installation

```bash
python -m venv .venv
source .venv/bin/activate
pip install -r requirements.txt
```
>>>>>>> 0329c406

## Running the Mock Pipeline

```bash
python -m cli.main SPY --data-dir .vivian_data
```

<<<<<<< HEAD
The pipeline operates in mock mode, downloading (or using cached) market data, generating
signals, enforcing risk checks, and writing audit logs to `audit_logs.jsonl` by default.
When no API credentials are available the bundled sample data located at
`scrapers/sample_data/intraday_sample.json` is used so the run succeeds offline.

## Customising for Your Data or Broker

1. **Scraper**: Update `scrapers/market_data.py` with your provider's endpoint and
   authentication scheme. All secrets should be provided via environment variables
   as demonstrated with `DATA_API_KEY`.
2. **Signals**: Implement new signal functions in `signals/` that return a `SignalResult`.
3. **Risk**: Tune `RiskConfig` limits or extend `RiskFilter` with additional checks.
4. **Executor**: Integrate a real broker by implementing `executor/live.py` once you
   have met the gating requirements and obtained human approval.
5. **CLI**: Adjust `cli/main.py` to orchestrate any new modules or to pass additional
   context (e.g., portfolio state) into the pipeline.
=======
The command prints a JSON document with:

1. **`strategy_spec`** – a machine-readable description of the momentum leg(s).
2. **`dry_run`** – simulated execution details or the reason a trade was skipped.
3. **`live_execution`** – explicit confirmation requirements before live trading
   can be enabled.

The pipeline operates in mock mode unless you explicitly opt into live execution
(see below).
>>>>>>> 0329c406

## Live Execution Safety

Live execution is disabled unless both environment variables are set:

- `EXECUTE_LIVE=true`
- `APPROVAL_JSON` containing a serialized human approval record.

Even when provided, the live executor currently raises `NotImplementedError` as an
additional safeguard.

## Testing

```bash
pytest
```

<<<<<<< HEAD
Pytest covers individual modules and includes a smoke test that exercises the CLI in
mock mode with deterministic sample data.

## Pushing Changes and Merging Branches

1. Commit your work locally:
   ```bash
   git add .
   git commit -m "Describe your change"
   ```
2. Push the branch to the remote (replace `my-branch` with your branch name):
   ```bash
   git push origin my-branch
   ```
3. Open a pull request in your Git hosting provider and request any required reviews.
4. Once the pull request is approved and checks pass, merge it using the platform's UI
   (e.g., **Merge pull request** button) or from the command line:
   ```bash
   git checkout main
   git pull origin main
   git merge my-branch
   git push origin main
   ```

=======
>>>>>>> 0329c406
## Environment Variables

Environment variables must be configured via `.env` or shell exports. See `env.example`
for the complete list of required names.<|MERGE_RESOLUTION|>--- conflicted
+++ resolved
@@ -8,26 +8,20 @@
 ## Features
 
 - **Scrapers**: `scrapers/` fetches market data with caching, retry/backoff, robots.txt
-<<<<<<< HEAD
   compliance, and rate limiting.
-=======
   compliance, and rate limiting. Configure scraper `base_url` values with the full API
   root (including any path segments) and a trailing slash, for example
   `https://example.com/api/`, so endpoints join as relative paths while robots.txt is
   checked against `/endpoint/`.
->>>>>>> 0329c406
 - **Normalizers**: `normalizers/` standardizes raw payloads into clean OHLC structures.
 - **Signals**: `signals/` houses momentum-based signal calculation utilities.
 - **Risk**: `risk/` enforces configurable position, notional, and trade-count limits.
 - **Executor**: `executor/mock.py` simulates fills while writing JSONL audit logs.
   `executor/live.py` introduces strict gating for any real execution.
-<<<<<<< HEAD
 - **CLI**: `cli/main.py` orchestrates an end-to-end mock pipeline.
-=======
 - **CLI**: `cli/main.py` orchestrates an end-to-end mock pipeline and emits JSON
   summaries covering the strategy spec, dry-run result, and live-execution
   gating requirements.
->>>>>>> 0329c406
 - **Tests**: `tests/` includes unit coverage for each subsystem plus a smoke test for the
   pipeline.
 
@@ -36,7 +30,6 @@
 - Python 3.10+
 - Dependencies listed in `requirements.txt` or installable via the `pyproject.toml`.
 
-<<<<<<< HEAD
 ## Installation
 
 ```bash
@@ -53,7 +46,6 @@
   a bundled sample dataset so you can experiment without credentials.
 - **Extensibility**: Swap out any module (e.g., replace the scraper or signal) by
   editing the dedicated package and running the tests.
-=======
 ## Quickstart
 
 Clone the repository, set up a virtual environment, install dependencies, and run
@@ -79,7 +71,6 @@
 source .venv/bin/activate
 pip install -r requirements.txt
 ```
->>>>>>> 0329c406
 
 ## Running the Mock Pipeline
 
@@ -87,7 +78,6 @@
 python -m cli.main SPY --data-dir .vivian_data
 ```
 
-<<<<<<< HEAD
 The pipeline operates in mock mode, downloading (or using cached) market data, generating
 signals, enforcing risk checks, and writing audit logs to `audit_logs.jsonl` by default.
 When no API credentials are available the bundled sample data located at
@@ -104,7 +94,6 @@
    have met the gating requirements and obtained human approval.
 5. **CLI**: Adjust `cli/main.py` to orchestrate any new modules or to pass additional
    context (e.g., portfolio state) into the pipeline.
-=======
 The command prints a JSON document with:
 
 1. **`strategy_spec`** – a machine-readable description of the momentum leg(s).
@@ -114,7 +103,6 @@
 
 The pipeline operates in mock mode unless you explicitly opt into live execution
 (see below).
->>>>>>> 0329c406
 
 ## Live Execution Safety
 
@@ -132,7 +120,6 @@
 pytest
 ```
 
-<<<<<<< HEAD
 Pytest covers individual modules and includes a smoke test that exercises the CLI in
 mock mode with deterministic sample data.
 
@@ -157,8 +144,6 @@
    git push origin main
    ```
 
-=======
->>>>>>> 0329c406
 ## Environment Variables
 
 Environment variables must be configured via `.env` or shell exports. See `env.example`
